/*
 * Copyright Camunda Services GmbH and/or licensed to Camunda Services GmbH under
 * one or more contributor license agreements. See the NOTICE file distributed
 * with this work for additional information regarding copyright ownership.
 * Licensed under the Camunda License 1.0. You may not use this file
 * except in compliance with the Camunda License 1.0.
 */
package io.camunda.search.clients.core;

import static io.camunda.search.clients.core.RequestBuilders.searchRequest;
import static io.camunda.util.CollectionUtil.addValuesToList;
import static io.camunda.util.CollectionUtil.collectValues;

import io.camunda.search.clients.query.SearchQuery;
import io.camunda.search.clients.query.SearchQueryBuilders;
import io.camunda.search.clients.sort.SearchSortOptions;
import io.camunda.search.clients.sort.SortOptionsBuilders;
import io.camunda.search.clients.source.SearchSourceConfig;
import io.camunda.search.clients.source.SourceConfigBuilders;
import io.camunda.util.ObjectBuilder;
import java.util.List;
import java.util.Objects;
import java.util.function.Function;

public record SearchQueryRequest(
    List<String> index,
    SearchQuery query,
    List<SearchSortOptions> sort,
    Object[] searchAfter,
    Integer from,
    Integer size,
    SearchSourceConfig source) {

  public static SearchQueryRequest of(
      final Function<Builder, ObjectBuilder<SearchQueryRequest>> fn) {
    return searchRequest(fn);
  }

  public static final class Builder implements ObjectBuilder<SearchQueryRequest> {

    private List<String> index;
    private SearchQuery query;
    private List<SearchSortOptions> sort;
    private Object[] searchAfter;
    private Integer from;
    private Integer size;
    private SearchSourceConfig source;

    public Builder index(final List<String> values) {
      index = addValuesToList(index, values);
      return this;
    }

    public Builder index(final String value, final String... values) {
      return index(collectValues(value, values));
    }

    public Builder query(final SearchQuery value) {
      query = value;
      return this;
    }

    public Builder query(final Function<SearchQuery.Builder, ObjectBuilder<SearchQuery>> fn) {
      return query(SearchQueryBuilders.query(fn));
    }

    public Builder sort(final List<SearchSortOptions> values) {
      sort = addValuesToList(sort, values);
      return this;
    }

    public Builder sort(final SearchSortOptions value, final SearchSortOptions... values) {
      return sort(collectValues(value, values));
    }

    public Builder sort(
        final Function<SearchSortOptions.Builder, ObjectBuilder<SearchSortOptions>> fn) {
      return sort(SortOptionsBuilders.sort(fn));
    }

    public Builder searchAfter(final Object[] value) {
      searchAfter = value;
      return this;
    }

    public Builder size(final Integer value) {
      size = value;
      return this;
    }

    public Builder from(final Integer value) {
      from = value;
      return this;
    }

    public Builder source(final SearchSourceConfig value) {
      source = value;
      return this;
    }

    public Builder source(
        final Function<SearchSourceConfig.Builder, ObjectBuilder<SearchSourceConfig>> fn) {
      return source(SourceConfigBuilders.sourceConfig(fn));
    }

    @Override
    public SearchQueryRequest build() {
<<<<<<< HEAD
      return new SearchQueryRequest(index, query, sort, searchAfter, from, size, source);
=======
      return new SearchQueryRequest(
          Objects.requireNonNull(
              index, "Expected to create request for index, but given index was null."),
          query,
          sort,
          searchAfter,
          from,
          size);
>>>>>>> 7b8487ab
    }
  }
}<|MERGE_RESOLUTION|>--- conflicted
+++ resolved
@@ -105,9 +105,6 @@
 
     @Override
     public SearchQueryRequest build() {
-<<<<<<< HEAD
-      return new SearchQueryRequest(index, query, sort, searchAfter, from, size, source);
-=======
       return new SearchQueryRequest(
           Objects.requireNonNull(
               index, "Expected to create request for index, but given index was null."),
@@ -115,8 +112,8 @@
           sort,
           searchAfter,
           from,
-          size);
->>>>>>> 7b8487ab
+          size,
+          source);
     }
   }
 }