---
name: Common paths filter for camunda/camunda

description: Common filters to detect and group changes against a base branch

outputs:
  actionlint:
    description: Output whether `actionlint` should be run based on GitHub event and files changed
    value: >-
      ${{
        github.event_name == 'push' ||
        steps.filter-common.outputs.github-actions-change == 'true'
      }}
  java-unit-tests:
    description: Output whether `unit-tests` (java) should be run based on GitHub event and files changed
    value: >-
      ${{
        github.event_name == 'push' ||
        steps.filter-common.outputs.github-actions-change == 'true' ||
        steps.filter-common.outputs.java-code-change == 'true' ||
        steps.filter-common.outputs.maven-change == 'true'
      }}
  identity-frontend-tests:
    description: Output whether Identity frontend tests should be run based on GitHub event and files changed
    value: >-
      ${{
        github.event_name == 'push' ||
        steps.filter-common.outputs.github-actions-change == 'true' ||
        steps.filter-identity.outputs.identity-frontend-change == 'true'
      }}
  docker-ci:
    description:
    value: >-
      ${{
        github.event_name == 'push' ||
        steps.filter-common.outputs.github-actions-change ||
        steps.filter-common.outputs.java-code-change ||
        steps.filter-common.outputs.maven-change ||
        steps.filter-common.outputs.docker-change ||
        steps.filter-common.outputs.frontend-change
      }}


runs:
  using: composite
  steps:

  - uses: dorny/paths-filter@v3
    id: filter-common
    with:
      base: ${{ github.event.merge_group.base_ref || '' }}
      ref: ${{ github.event.merge_group.head_ref || github.ref }}
      filters: |
        github-actions-change:
          - '.github/actions/**'
          - '.github/workflows/**'
          - '.github/actionlint*'

        # We use specific src/main and src/test path to:
        #  * react on java code (production + test) changes
        #  * react on resource changes like bpmn, XML, etc.
        #  * but _not_ react on frontend src folder changes
        java-code-change:
          - '**/src/main/**'
          - '**/src/test/**'

        maven-change:
          - 'bom/*'
          - 'build-tools/**'
          - 'dist/**'
          - 'parent/*'
          - 'pom.xml'

<<<<<<< HEAD
        docker-change:
          - 'Dockerfile'
          - '*.Dockerfile'

        frontend-change:
          - 'operate/client/**'
          - 'tasklist/client/**'
=======
  - uses: dorny/paths-filter@v3
    id: filter-identity
    with:
      base: ${{ github.event.merge_group.base_ref || '' }}
      ref: ${{ github.event.merge_group.head_ref || github.ref }}
      filters: |
        identity-frontend-change:
          - 'identity/client/**'
>>>>>>> 4f5510bf
<|MERGE_RESOLUTION|>--- conflicted
+++ resolved
@@ -71,7 +71,6 @@
           - 'parent/*'
           - 'pom.xml'
 
-<<<<<<< HEAD
         docker-change:
           - 'Dockerfile'
           - '*.Dockerfile'
@@ -79,7 +78,7 @@
         frontend-change:
           - 'operate/client/**'
           - 'tasklist/client/**'
-=======
+
   - uses: dorny/paths-filter@v3
     id: filter-identity
     with:
@@ -87,5 +86,4 @@
       ref: ${{ github.event.merge_group.head_ref || github.ref }}
       filters: |
         identity-frontend-change:
-          - 'identity/client/**'
->>>>>>> 4f5510bf
+          - 'identity/client/**'