name: Camunda Platform Release Workflow
on:
  workflow_call:
    inputs:
      releaseBranch:
        description: 'The branch to perform the release on, defaults to `release-$releaseVersion`'
        type: string
        required: false
        default: ''
      releaseVersion:
        description: 'The version to be build and released. If no releaseBranch specified, expecting `release-$releaseVersion` to already exist.'
        type: string
        required: true
      nextDevelopmentVersion:
        description: 'Next development version, e.g. 8.X.X-SNAPSHOT.'
        type: string
        required: true
      isLatest:
        description: 'Whether this is the latest release and the docker image should be tagged as camunda/{component}:latest'
        type: boolean
        required: false
        default: false
      dryRun:
        description: 'Whether to perform a dry release where no changes or artifacts are pushed, defaults to true.'
        type: boolean
        default: true

defaults:
  run:
    shell: bash

env:
  RELEASE_BRANCH: ${{ inputs.releaseBranch != '' && inputs.releaseBranch || format('release-{0}', inputs.releaseVersion) }}
  RELEASE_VERSION: ${{ inputs.releaseVersion }}

jobs:
  release:
    name: Maven & Go Release
    runs-on: gcp-core-16-release
    outputs:
      releaseTagRevision: ${{ steps.maven-perform-release.outputs.tagRevision }}
      releaseBranch: ${{ env.RELEASE_BRANCH }}
    env:
      DEVELOPMENT_VERSION: ${{ inputs.nextDevelopmentVersion }}
      PUSH_CHANGES: ${{ inputs.dryRun == false }}
    steps:
      - name: Output Inputs
        run: echo "${{ toJSON(github.event.inputs) }}"
      - uses: actions/checkout@v4
        with:
          ref: ${{ env.RELEASE_BRANCH }}
      - name: Import Secrets
        id: secrets
        uses: hashicorp/vault-action@v3.0.0
        with:
          url: ${{ secrets.VAULT_ADDR }}
          method: approle
          roleId: ${{ secrets.VAULT_ROLE_ID }}
          secretId: ${{ secrets.VAULT_SECRET_ID }}
          secrets: |
            secret/data/github.com/organizations/camunda MAVEN_CENTRAL_GPG_SIGNING_KEY_PASSPHRASE;
            secret/data/github.com/organizations/camunda MAVEN_CENTRAL_GPG_SIGNING_KEY_SEC;
            secret/data/github.com/organizations/camunda MAVEN_CENTRAL_GPG_SIGNING_KEY_PUB;
            secret/data/github.com/organizations/camunda MAVEN_CENTRAL_DEPLOYMENT_USR;
            secret/data/github.com/organizations/camunda MAVEN_CENTRAL_DEPLOYMENT_PSW;
            secret/data/products/zeebe/ci/zeebe ARTIFACTS_USR;
            secret/data/products/zeebe/ci/zeebe ARTIFACTS_PSW;
      - name: Git User Setup
        run: |
          git config --global user.email "github-actions[release]"
          git config --global user.name "github-actions[release]@users.noreply.github.com"
      - name: Install Maven Central GPG Key
        # setup-maven supports this as well but needs the key in the armor ascii format,
        # while we only have it plain bas64 encoded
        # see https://github.com/actions/setup-java/issues/100#issuecomment-742679976
        run: |
          echo -n "${{ steps.secrets.outputs.MAVEN_CENTRAL_GPG_SIGNING_KEY_SEC }}" \
            | base64 --decode \
            | gpg -q --allow-secret-key-import --import --no-tty --batch --yes
          echo -n "${{ steps.secrets.outputs.MAVEN_CENTRAL_GPG_SIGNING_KEY_PUB }}" \
            | base64 --decode \
            | gpg -q --import --no-tty --batch --yes
      - name: Setup Github cli
        # On non-Github hosted runners it may be missing
        # https://github.com/cli/cli/blob/trunk/docs/install_linux.md#debian-ubuntu-linux-raspberry-pi-os-apt
        run: |
          type -p curl >/dev/null || sudo apt install curl -y
          curl -fsSL https://cli.github.com/packages/githubcli-archive-keyring.gpg | sudo dd of=/usr/share/keyrings/githubcli-archive-keyring.gpg \
          && sudo chmod go+r /usr/share/keyrings/githubcli-archive-keyring.gpg \
          && echo "deb [arch=$(dpkg --print-architecture) signed-by=/usr/share/keyrings/githubcli-archive-keyring.gpg] https://cli.github.com/packages stable main" | sudo tee /etc/apt/sources.list.d/github-cli.list > /dev/null \
          && sudo apt update \
          && sudo apt install gh -y
      - name: Setup Build Tooling
        uses: ./.github/actions/setup-zeebe
        with:
          secret_vault_secretId: ${{ secrets.VAULT_SECRET_ID }}
          secret_vault_address: ${{ secrets.VAULT_ADDR }}
          secret_vault_roleId: ${{ secrets.VAULT_ROLE_ID }}

      - name: Set and commit Go Client version
        run: |
          pushd clients/go/internal/embedded
          echo "${RELEASE_VERSION}" > data/VERSION

          git commit -am "build(project): update go embedded version data"
      - name: Build Go Client
        uses: ./.github/actions/build-zeebe
        with:
          java: false
      - uses: s4u/maven-settings-action@v3.0.0
        with:
          servers: |
            [{
                "id": "camunda-nexus",
                "username": "${{ steps.secrets.outputs.ARTIFACTS_USR }}",
                "password": "${{ steps.secrets.outputs.ARTIFACTS_PSW }}"
            },
            {
                "id": "central",
                "username": "${{ steps.secrets.outputs.MAVEN_CENTRAL_DEPLOYMENT_USR }}",
                "password": "${{ steps.secrets.outputs.MAVEN_CENTRAL_DEPLOYMENT_PSW }}"
            }]
          mirrors: |
            [{
                "id": "camunda-nexus",
                "name": "Camunda Nexus",
                "mirrorOf": "camunda-nexus",
                "url": "https://repository.nexus.camunda.cloud/content/groups/internal/"
            }]
      - name: Maven Prepare Release
        id: maven-prepare-release
        run: |
          # Preparing the maven release
          # https://maven.apache.org/maven-release/maven-release-plugin/prepare-mojo.html
          # https://maven.apache.org/maven-release/maven-release-plugin/usage/prepare-release.html
          #
          # -DcompletionGoals
          #   Goals to run on completion of the preparation step, after transformation back to the next development
          #   version but before committing. Space delimited.
          #   We apply spotless to make sure that pom format is correct before committing.
          #
          # -DpreparationGoals
          #   Goals to run as part of the preparation step, after transformation but before committing. Space delimited.
          #   Default is 'clean verify'; We want to skip all the checks and packaging (as it will be done again later) so we set it to empty
          #
          # -Darguments
          #   Additional arguments to pass to the Maven executions, separated by spaces.
          #   Per default it is not required, but the release plugin is configured in the camunda release plugin (and this property is used)
          #   This is the reason why we have to set it at least as empty string.
          ./mvnw release:prepare -B \
            -Dresume=false \
            -Dtag=${RELEASE_VERSION} \
            -DreleaseVersion=${RELEASE_VERSION} \
            -DdevelopmentVersion=${DEVELOPMENT_VERSION} \
            -DpushChanges=${PUSH_CHANGES} \
            -DremoteTagging=${PUSH_CHANGES} \
            -DcompletionGoals="spotless:apply" \
            -P-autoFormat \
            -DpreparationGoals="" \
            -Darguments=''

      - name: Maven Perform Release
        id: maven-perform-release
        env:
          SKIP_REPO_DEPLOY: ${{ inputs.dryRun }}
        run: |
          # Perform a maven release
          # https://maven.apache.org/maven-release/maven-release-plugin/perform-mojo.html
          # https://maven.apache.org/maven-release/maven-release-plugin/usage/perform-release.html

          # The following env var is used to include the previously built go artifacts into the final maven release build.
          # As the maven build of the tag happens in a sub-directory to which maven checks out the release tag to build it.
          # see https://maven.apache.org/maven-release/maven-release-plugin/perform-mojo.html#workingDirectory
          export ZBCTL_ROOT_DIR=${PWD}

          # -DskipQaBuild=true -P-autoFormat
          #   In order to disable QA/IT and the auto formatting during the release.
          #   It is unnecessary to release integration tests, and we don't want to run the auto-formatting unnecessarily.
          ./mvnw release:perform -B \
            -Dgpg.passphrase="${{ steps.secrets.outputs.MAVEN_CENTRAL_GPG_SIGNING_KEY_PASSPHRASE }}" \
            -DlocalCheckout=${{ inputs.dryRun }} \
            -DskipQaBuild=true \
            -P-autoFormat \
            -Darguments='-T0.5C -P-autoFormat -DskipQaBuild=true -DskipChecks=true -DskipTests=true -Dspotless.apply.skip=false -Dskip.central.release=${SKIP_REPO_DEPLOY} -Dskip.camunda.release=${SKIP_REPO_DEPLOY} -Dzbctl.force -Dzbctl.rootDir=${ZBCTL_ROOT_DIR} -Dgpg.passphrase="${{ steps.secrets.outputs.MAVEN_CENTRAL_GPG_SIGNING_KEY_PASSPHRASE }}"'

          # switch to the directory to which maven checks out the release tag
          # see https://maven.apache.org/maven-release/maven-release-plugin/perform-mojo.html#workingDirectory
          pushd target/checkout
          export TAG_REVISION=$(git log -n 1 --pretty=format:'%h')
          echo "tagRevision=${TAG_REVISION}" >> $GITHUB_OUTPUT
          popd
      - name: Collect Release artifacts
        id: release-artifacts
        run: |
          ARTIFACT_DIR=$(mktemp -d)
          cp target/checkout/dist/target/camunda-zeebe-${RELEASE_VERSION}.tar.gz "${ARTIFACT_DIR}/"
          cp target/checkout/dist/target/camunda-zeebe-${RELEASE_VERSION}.zip "${ARTIFACT_DIR}/"
          cp clients/go/cmd/zbctl/dist/zbctl "${ARTIFACT_DIR}/"
          cp clients/go/cmd/zbctl/dist/zbctl.exe "${ARTIFACT_DIR}/"
          cp clients/go/cmd/zbctl/dist/zbctl.darwin "${ARTIFACT_DIR}/"
          echo "dir=${ARTIFACT_DIR}" >> $GITHUB_OUTPUT
      - name: Upload Release Artifacts
        uses: actions/upload-artifact@v4
        with:
          name: release-artifacts-${{ inputs.releaseVersion }}
          path: ${{ steps.release-artifacts.outputs.dir }}
          retention-days: 5
      - name: Update Compat Version
        run: |
          if [[ ! "$RELEASE_VERSION" =~ ^[0-9]+\.[0-9]+\.[0-9]+$ ]]; then
            echo "Skipping updating the compat version as ${RELEASE_VERSION} is not a stable version"
            exit 0
          fi

          ./mvnw -B versions:set-property -DgenerateBackupPoms=false -Dproperty=backwards.compat.version -DnewVersion="${RELEASE_VERSION}"
          FILE=$(./mvnw -B help:evaluate -Dexpression=ignored.changes.file -q -DforceStdout)
          rm -f "clients/java/${FILE}" "test/${FILE}" "exporter-api/${FILE}" "protocol/${FILE}" "bpmn-model/${FILE}"
          git commit -am "build(project): update java compat versions"
      - name: Go Post-Release
        run: |
          # Publish Go tag for the release
          git tag "clients/go/v${RELEASE_VERSION}"
          if [ "$PUSH_CHANGES" = "true" ]; then
            git push origin "clients/go/v${RELEASE_VERSION}"
          fi

          # Prepare Go version for the next release
          pushd "clients/go/internal/embedded" || exit $?

          echo "${DEVELOPMENT_VERSION}" > data/VERSION

          git commit -am "build(project): prepare next development version (Go client)"
      - name: Push Changes to Release branch
        if: ${{ inputs.dryRun == false }}
        run: git push origin "${RELEASE_BRANCH}"
      - name: Cleanup Maven Central GPG Key
        # make sure we always remove the imported signing key to avoid it leaking on runners
        if: always()
        run: rm -rf $HOME/.gnupg
  github:
    needs: release
    name: Github Release
    runs-on: ubuntu-latest
    timeout-minutes: 10
    steps:
      - name: Download Release Artifacts
        uses: actions/download-artifact@v4
        with:
          name: release-artifacts-${{ inputs.releaseVersion }}
      - name: Create Artifact Checksums
        id: checksum
        run: |
          for filename in *; do
            checksumFile="${filename}.sha1sum"
            sha1sum "${filename}" > "${checksumFile}"
            sha1sumResult=$?
            if [ ! -f "${checksumFile}" ]; then
              echo "Failed to created checksum of ${filename} at ${checksumFile}; [sha1sum] exited with result ${sha1sumResult}. Check the logs for errors."
              exit 1
            fi
          done
      - name: Determine if Pre-Release
        id: pre-release
        run: |
          shopt -s nocasematch # set matching to case insensitive
          PRE_RELEASE=false
          if [[ "${RELEASE_VERSION}" =~ ^.*-(alpha|rc|SNAPSHOT)[\d]*$ ]]; then
            PRE_RELEASE=true
          fi
          shopt -u nocasematch # reset it
          echo "result=${PRE_RELEASE}" >> $GITHUB_OUTPUT
      - name: Create Github release
        uses: ncipollo/release-action@v1
        if: ${{ inputs.dryRun == false }}
        with:
          name: ${{ inputs.releaseVersion }}
          artifacts: "*"
          artifactErrorsFailBuild: true
          draft: true
          body: Release ${{ inputs.releaseVersion }}
          token: ${{ secrets.GITHUB_TOKEN }}
          prerelease: ${{ steps.pre-release.result }}
          tag: ${{ inputs.releaseVersion }}
  zeebe-docker:
    needs: release
    name: Zeebe docker Image Release
    runs-on: ubuntu-latest
    timeout-minutes: 15
    services:
      # Local registry is used as multi arch images cannot be loaded locally but only pushed to a
      # registry. As we want to verify the images first before pushing them to dockerhub though,
      # a local registry is used and if verification passes images are pushed to the remote registry.
      registry:
        image: registry:2
        ports:
          - 5000:5000
    env:
      PLATFORMS: "linux/amd64,linux/arm64"
      LOCAL_DOCKER_IMAGE: localhost:5000/camunda/zeebe
      DOCKER_IMAGE: camunda/zeebe
    steps:
      - uses: actions/checkout@v4
        with:
          ref: ${{ env.RELEASE_BRANCH }}
      - name: Import Secrets
        id: secrets
        uses: hashicorp/vault-action@v3.0.0
        with:
          url: ${{ secrets.VAULT_ADDR }}
          method: approle
          roleId: ${{ secrets.VAULT_ROLE_ID }}
          secretId: ${{ secrets.VAULT_SECRET_ID }}
          secrets: |
            secret/data/products/zeebe/ci/zeebe REGISTRY_HUB_DOCKER_COM_USR;
            secret/data/products/zeebe/ci/zeebe REGISTRY_HUB_DOCKER_COM_PSW;
      - name: Login to DockerHub
        uses: docker/login-action@v3
        with:
          username: ${{ steps.secrets.outputs.REGISTRY_HUB_DOCKER_COM_USR }}
          password: ${{ steps.secrets.outputs.REGISTRY_HUB_DOCKER_COM_PSW }}
      - name: Download Release Artifacts
        uses: actions/download-artifact@v4
        with:
          name: release-artifacts-${{ inputs.releaseVersion }}
      - name: Build Zeebe Docker Image
        uses: ./.github/actions/build-platform-docker
        id: build-zeebe-docker
        with:
          repository: ${{ env.LOCAL_DOCKER_IMAGE }}
          version: ${{ inputs.releaseVersion }}
          revision: ${{ needs.release.outputs.releaseTagRevision }}
          # pushes to local registry for verification prior pushing to remote
          push: true
          distball: camunda-zeebe-${{ inputs.releaseVersion }}.tar.gz
          platforms: ${{ env.PLATFORMS }}
      - name: Verify Zeebe Docker image
        uses: ./.github/actions/verify-platform-docker
        with:
          imageName: ${{ env.LOCAL_DOCKER_IMAGE }}
          date: ${{ steps.build-zeebe-docker.outputs.date }}
          revision: ${{ needs.release.outputs.releaseTagRevision }}
          version: ${{ inputs.releaseVersion }}
          platforms: ${{ env.PLATFORMS }}
      - name: Sync Docker Image to DockerHub
        id: push-docker
        if: ${{ inputs.dryRun == false }}
        # see https://docs.docker.com/build/ci/github-actions/examples/#copy-images-between-registries
        run: |
          docker buildx imagetools create \
            --tag ${{ env.DOCKER_IMAGE }}:${{ env.RELEASE_VERSION }} \
            ${{ inputs.isLatest && format('--tag {0}:latest', env.DOCKER_IMAGE) || '' }} \
            ${{ steps.build-zeebe-docker.outputs.image }}
  operate-docker:
    needs: release
    name: Operate Docker Image Release
    runs-on: ubuntu-latest
    timeout-minutes: 15
    services:
      # Local registry is used as multi arch images cannot be loaded locally but only pushed to a
      # registry. As we want to verify the images first before pushing them to dockerhub though,
      # a local registry is used and if verification passes images are pushed to the remote registry.
      registry:
        image: registry:2
        ports:
          - 5000:5000
    env:
      PLATFORMS: "linux/amd64,linux/arm64"
      LOCAL_DOCKER_IMAGE: localhost:5000/camunda/operate
      DOCKER_IMAGE: camunda/operate
    steps:
      - uses: actions/checkout@v4
        with:
          ref: ${{ env.RELEASE_BRANCH }}
      - name: Import Secrets
        id: secrets
        uses: hashicorp/vault-action@v3.0.0
        with:
          url: ${{ secrets.VAULT_ADDR }}
          method: approle
          roleId: ${{ secrets.VAULT_ROLE_ID }}
          secretId: ${{ secrets.VAULT_SECRET_ID }}
          secrets: |
            secret/data/products/operate/ci/github-actions REGISTRY_HUB_DOCKER_COM_USR;
            secret/data/products/operate/ci/github-actions REGISTRY_HUB_DOCKER_COM_PSW;
      - name: Login to DockerHub
        uses: docker/login-action@v3
        with:
          username: ${{ steps.secrets.outputs.REGISTRY_HUB_DOCKER_COM_USR }}
          password: ${{ steps.secrets.outputs.REGISTRY_HUB_DOCKER_COM_PSW }}
      - name: Download Release Artifacts
        uses: actions/download-artifact@v4
        with:
          name: release-artifacts-${{ inputs.releaseVersion }}
      - name: Build Operate Docker Image
        uses: ./.github/actions/build-platform-docker
        id: build-operate-docker
        with:
          repository: ${{ env.LOCAL_DOCKER_IMAGE }}
          version: ${{ inputs.releaseVersion }}
          revision: ${{ needs.release.outputs.releaseTagRevision }}
          # pushes to local registry for verification prior pushing to remote
          push: true
          distball: camunda-zeebe-${{ inputs.releaseVersion }}.tar.gz
          platforms: ${{ env.PLATFORMS }}
          dockerfile: operate.Dockerfile
      - name: Verify Operate Docker image
        uses: ./.github/actions/verify-platform-docker
        with:
          imageName: ${{ env.LOCAL_DOCKER_IMAGE }}
          date: ${{ steps.build-operate-docker.outputs.date }}
          revision: ${{ needs.release.outputs.releaseTagRevision }}
          version: ${{ inputs.releaseVersion }}
          platforms: ${{ env.PLATFORMS }}
          dockerfile: operate.Dockerfile
          goldenfile: operate-docker-labels.golden.json
      - name: Sync Operate Docker Image to DockerHub
        id: push-docker
        if: ${{ inputs.dryRun == false }}
        # see https://docs.docker.com/build/ci/github-actions/examples/#copy-images-between-registries
        run: |
          docker buildx imagetools create \
            --tag ${{ env.DOCKER_IMAGE }}:${{ env.RELEASE_VERSION }} \
            ${{ inputs.isLatest && format('--tag {0}:latest', env.DOCKER_IMAGE) || '' }} \
<<<<<<< HEAD
            ${{ steps.build-zeebe-docker.outputs.image }}
  tasklist-docker:
    needs: release
    name: Tasklist Docker Image Release
    runs-on: ubuntu-latest
    timeout-minutes: 15
    services:
      # Local registry is used as multi arch images cannot be loaded locally but only pushed to a
      # registry. As we want to verify the images first before pushing them to dockerhub though,
      # a local registry is used and if verification passes images are pushed to the remote registry.
      registry:
        image: registry:2
        ports:
          - 5000:5000
    env:
      PLATFORMS: "linux/amd64,linux/arm64"
      LOCAL_DOCKER_IMAGE: localhost:5000/camunda/tasklist
      DOCKER_IMAGE: camunda/tasklist
    steps:
      - uses: actions/checkout@v4
        with:
          ref: ${{ env.RELEASE_BRANCH }}
      - name: Import Secrets
        id: secrets
        uses: hashicorp/vault-action@v3.0.0
        with:
          url: ${{ secrets.VAULT_ADDR }}
          method: approle
          roleId: ${{ secrets.VAULT_ROLE_ID }}
          secretId: ${{ secrets.VAULT_SECRET_ID }}
          secrets: |
            secret/data/products/tasklist/ci/tasklist REGISTRY_HUB_DOCKER_COM_USR;
            secret/data/products/tasklist/ci/tasklist REGISTRY_HUB_DOCKER_COM_PSW;
      - name: Login to DockerHub
        uses: docker/login-action@v3
        with:
          username: ${{ steps.secrets.outputs.REGISTRY_HUB_DOCKER_COM_USR }}
          password: ${{ steps.secrets.outputs.REGISTRY_HUB_DOCKER_COM_PSW }}
      - name: Download Release Artifacts
        uses: actions/download-artifact@v4
        with:
          name: release-artifacts-${{ inputs.releaseVersion }}
      - name: Build Tasklist Docker Image
        uses: ./.github/actions/build-platform-docker
        id: build-tasklist-docker
        with:
          repository: ${{ env.LOCAL_DOCKER_IMAGE }}
          version: ${{ inputs.releaseVersion }}
          revision: ${{ needs.release.outputs.releaseTagRevision }}
          # pushes to local registry for verification prior pushing to remote
          push: true
          distball: camunda-zeebe-${{ inputs.releaseVersion }}.tar.gz
          platforms: ${{ env.PLATFORMS }}
          dockerfile: tasklist.Dockerfile
      - name: Verify Tasklist Docker image
        uses: ./.github/actions/verify-platform-docker
        with:
          imageName: ${{ env.LOCAL_DOCKER_IMAGE }}
          date: ${{ steps.build-tasklist-docker.outputs.date }}
          revision: ${{ needs.release.outputs.releaseTagRevision }}
          version: ${{ inputs.releaseVersion }}
          platforms: ${{ env.PLATFORMS }}
          dockerfile: tasklist.Dockerfile
          goldenfile: tasklist-docker-labels.golden.json
      - name: Sync Tasklist Docker Image to DockerHub
        id: push-docker
        if: ${{ inputs.dryRun == false }}
        # see https://docs.docker.com/build/ci/github-actions/examples/#copy-images-between-registries
        run: |
          docker buildx imagetools create \
            --tag ${{ env.DOCKER_IMAGE }}:${{ env.RELEASE_VERSION }} \
            ${{ inputs.isLatest && format('--tag {0}:latest', env.DOCKER_IMAGE) || '' }} \
            ${{ steps.build-tasklist-docker.outputs.image }}
=======
            ${{ steps.build-operate-docker.outputs.image }}
>>>>>>> e0670c55
  snyk:
    name: Snyk Monitor
    needs: [ zeebe-docker, release ]
    # skip if the version contains a dash as a quick test for -alpha, -rc, -SNAPSHOT, etc.
    if: ${{ !contains(inputs.releaseVersion, '-') }}
    concurrency:
      group: release-snyk-${{ inputs.releaseVersion }}
      cancel-in-progress: false
    uses: ./.github/workflows/zeebe-snyk.yml
    with:
      # Can't reference env.RELEASE_BRANCH directly due to https://github.com/actions/runner/issues/2372
      ref: ${{ needs.release.outputs.releaseBranch }}
      version: ${{ inputs.releaseVersion }}
      useMinorVersion: true
      # test instead of monitor during dry-runs
      monitor: ${{ !inputs.dryRun }}
      # the docker image will not be pushed during a dry-run, so we need to build it locally
      build: ${{ inputs.dryRun }}
      dockerImage: ${{ inputs.dryRun && '' || format('camunda/zeebe:{0}', inputs.releaseVersion) }}
    secrets: inherit

<|MERGE_RESOLUTION|>--- conflicted
+++ resolved
@@ -421,8 +421,7 @@
           docker buildx imagetools create \
             --tag ${{ env.DOCKER_IMAGE }}:${{ env.RELEASE_VERSION }} \
             ${{ inputs.isLatest && format('--tag {0}:latest', env.DOCKER_IMAGE) || '' }} \
-<<<<<<< HEAD
-            ${{ steps.build-zeebe-docker.outputs.image }}
+            ${{ steps.build-operate-docker.outputs.image }}
   tasklist-docker:
     needs: release
     name: Tasklist Docker Image Release
@@ -495,9 +494,6 @@
             --tag ${{ env.DOCKER_IMAGE }}:${{ env.RELEASE_VERSION }} \
             ${{ inputs.isLatest && format('--tag {0}:latest', env.DOCKER_IMAGE) || '' }} \
             ${{ steps.build-tasklist-docker.outputs.image }}
-=======
-            ${{ steps.build-operate-docker.outputs.image }}
->>>>>>> e0670c55
   snyk:
     name: Snyk Monitor
     needs: [ zeebe-docker, release ]
