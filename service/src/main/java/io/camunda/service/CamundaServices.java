--- conflicted
+++ resolved
@@ -48,14 +48,13 @@
     return new DecisionDefinitionServices(brokerClient, searchClient, transformers, authentication);
   }
 
-<<<<<<< HEAD
   public DecisionRequirementServices decisionRequirementServices() {
     return new DecisionRequirementServices(
         brokerClient, searchClient, transformers, authentication);
-=======
+  }
+  
   public IncidentServices incidentServices() {
     return new IncidentServices(brokerClient, searchClient, transformers, authentication);
->>>>>>> 572687c7
   }
 
   public ManagementService managementService() {
