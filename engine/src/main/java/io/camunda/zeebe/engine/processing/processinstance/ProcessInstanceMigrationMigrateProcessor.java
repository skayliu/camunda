/*
 * Copyright Camunda Services GmbH and/or licensed to Camunda Services GmbH under
 * one or more contributor license agreements. See the NOTICE file distributed
 * with this work for additional information regarding copyright ownership.
 * Licensed under the Zeebe Community License 1.1. You may not use this file
 * except in compliance with the Zeebe Community License 1.1.
 */
package io.camunda.zeebe.engine.processing.processinstance;

<<<<<<< HEAD
import static io.camunda.zeebe.engine.state.immutable.IncidentState.MISSING_INCIDENT;

=======
import io.camunda.zeebe.engine.processing.bpmn.BpmnElementContextImpl;
import io.camunda.zeebe.engine.processing.bpmn.behavior.BpmnBehaviors;
import io.camunda.zeebe.engine.processing.bpmn.behavior.BpmnEventSubscriptionBehavior;
import io.camunda.zeebe.engine.processing.deployment.model.element.ExecutableCatchEventSupplier;
>>>>>>> f6334a3a
import io.camunda.zeebe.engine.processing.streamprocessor.TypedRecordProcessor;
import io.camunda.zeebe.engine.processing.streamprocessor.writers.StateWriter;
import io.camunda.zeebe.engine.processing.streamprocessor.writers.TypedRejectionWriter;
import io.camunda.zeebe.engine.processing.streamprocessor.writers.TypedResponseWriter;
import io.camunda.zeebe.engine.processing.streamprocessor.writers.Writers;
import io.camunda.zeebe.engine.state.deployment.DeployedProcess;
import io.camunda.zeebe.engine.state.immutable.ElementInstanceState;
import io.camunda.zeebe.engine.state.immutable.IncidentState;
import io.camunda.zeebe.engine.state.immutable.JobState;
import io.camunda.zeebe.engine.state.immutable.ProcessState;
import io.camunda.zeebe.engine.state.immutable.ProcessingState;
import io.camunda.zeebe.engine.state.immutable.VariableState;
import io.camunda.zeebe.engine.state.instance.ElementInstance;
import io.camunda.zeebe.msgpack.spec.MsgPackHelper;
import io.camunda.zeebe.protocol.impl.record.value.processinstance.ProcessInstanceMigrationRecord;
import io.camunda.zeebe.protocol.impl.record.value.variable.VariableRecord;
import io.camunda.zeebe.protocol.record.RejectionType;
import io.camunda.zeebe.protocol.record.intent.JobIntent;
import io.camunda.zeebe.protocol.record.intent.ProcessInstanceIntent;
import io.camunda.zeebe.protocol.record.intent.ProcessInstanceMigrationIntent;
import io.camunda.zeebe.protocol.record.intent.VariableIntent;
import io.camunda.zeebe.protocol.record.value.BpmnElementType;
import io.camunda.zeebe.protocol.record.value.ProcessInstanceMigrationRecordValue.ProcessInstanceMigrationMappingInstructionValue;
import io.camunda.zeebe.stream.api.records.TypedRecord;
import io.camunda.zeebe.util.buffer.BufferUtil;
import java.util.ArrayDeque;
import java.util.EnumSet;
import java.util.List;
import java.util.Map;
import java.util.Set;
import java.util.stream.Collectors;
import org.agrona.concurrent.UnsafeBuffer;

public class ProcessInstanceMigrationMigrateProcessor
    implements TypedRecordProcessor<ProcessInstanceMigrationRecord> {

  private static final EnumSet<BpmnElementType> SUPPORTED_ELEMENT_TYPES =
      EnumSet.of(BpmnElementType.PROCESS, BpmnElementType.SERVICE_TASK);
  private static final Set<BpmnElementType> UNSUPPORTED_ELEMENT_TYPES =
      EnumSet.complementOf(SUPPORTED_ELEMENT_TYPES);

  private static final String ERROR_MESSAGE_PROCESS_INSTANCE_NOT_FOUND =
      "Expected to migrate process instance but no process instance found with key '%d'";
  private static final String ERROR_MESSAGE_PROCESS_DEFINITION_NOT_FOUND =
      "Expected to migrate process instance to process definition but no process definition found with key '%d'";

  private static final UnsafeBuffer NIL_VALUE = new UnsafeBuffer(MsgPackHelper.NIL);
  private final VariableRecord variableRecord = new VariableRecord().setValue(NIL_VALUE);

  private final StateWriter stateWriter;
  private final TypedResponseWriter responseWriter;
  private final TypedRejectionWriter rejectionWriter;
  private final ElementInstanceState elementInstanceState;
  private final ProcessState processState;
  private final JobState jobState;
  private final VariableState variableState;
<<<<<<< HEAD
  private final IncidentState incidentState;

  public ProcessInstanceMigrationMigrateProcessor(
      final Writers writers, final ProcessingState processingState) {
    stateWriter = writers.state();
    responseWriter = writers.response();
    rejectionWriter = writers.rejection();
    elementInstanceState = processingState.getElementInstanceState();
    processState = processingState.getProcessState();
    jobState = processingState.getJobState();
    variableState = processingState.getVariableState();
    incidentState = processingState.getIncidentState();
=======
  private final BpmnEventSubscriptionBehavior eventSubscriptionBehavior;

  public ProcessInstanceMigrationMigrateProcessor(
      final Writers writers,
      final ElementInstanceState elementInstanceState,
      final ProcessState processState,
      final JobState jobState,
      final VariableState variableState,
      final BpmnBehaviors bpmnBehaviors) {
    stateWriter = writers.state();
    responseWriter = writers.response();
    rejectionWriter = writers.rejection();
    eventSubscriptionBehavior = bpmnBehaviors.eventSubscriptionBehavior();
    this.elementInstanceState = elementInstanceState;
    this.processState = processState;
    this.jobState = jobState;
    this.variableState = variableState;
>>>>>>> f6334a3a
  }

  @Override
  public void processRecord(final TypedRecord<ProcessInstanceMigrationRecord> command) {
    final ProcessInstanceMigrationRecord value = command.getValue();
    final long processInstanceKey = value.getProcessInstanceKey();
    final long targetProcessDefinitionKey = value.getTargetProcessDefinitionKey();
    final var mappingInstructions = value.getMappingInstructions();

    final ElementInstance processInstance = elementInstanceState.getInstance(processInstanceKey);
    if (processInstance == null) {
      final String reason =
          String.format(ERROR_MESSAGE_PROCESS_INSTANCE_NOT_FOUND, processInstanceKey);
      responseWriter.writeRejectionOnCommand(command, RejectionType.NOT_FOUND, reason);
      rejectionWriter.appendRejection(command, RejectionType.NOT_FOUND, reason);
      return;
    }

    final DeployedProcess processDefinition =
        processState.getProcessByKeyAndTenant(
            targetProcessDefinitionKey, processInstance.getValue().getTenantId());
    if (processDefinition == null) {
      final String reason =
          String.format(ERROR_MESSAGE_PROCESS_DEFINITION_NOT_FOUND, targetProcessDefinitionKey);
      responseWriter.writeRejectionOnCommand(command, RejectionType.NOT_FOUND, reason);
      rejectionWriter.appendRejection(command, RejectionType.NOT_FOUND, reason);
      return;
    }

    final Map<String, String> mappedElementIds =
        mapElementIds(mappingInstructions, processInstance, processDefinition);

    // avoid stackoverflow using a queue to iterate over the descendants instead of recursion
    final var elementInstances = new ArrayDeque<>(List.of(processInstance));
    while (!elementInstances.isEmpty()) {
      final var elementInstance = elementInstances.poll();
      tryMigrateElementInstance(elementInstance, processDefinition, mappedElementIds);
      final List<ElementInstance> children =
          elementInstanceState.getChildren(elementInstance.getKey());
      elementInstances.addAll(children);
    }

    stateWriter.appendFollowUpEvent(
        processInstanceKey, ProcessInstanceMigrationIntent.MIGRATED, value);
    responseWriter.writeEventOnCommand(
        processInstanceKey, ProcessInstanceMigrationIntent.MIGRATED, value, command);
  }

  @Override
  public ProcessingError tryHandleError(
      final TypedRecord<ProcessInstanceMigrationRecord> command, final Throwable error) {
    if (error instanceof final UnsupportedElementMigrationException e) {
      rejectionWriter.appendRejection(command, RejectionType.INVALID_STATE, e.getMessage());
      responseWriter.writeRejectionOnCommand(command, RejectionType.INVALID_STATE, e.getMessage());
      return ProcessingError.EXPECTED_ERROR;
    }
    if (error instanceof final UnmappedActiveElementException e) {
      rejectionWriter.appendRejection(command, RejectionType.INVALID_STATE, e.getMessage());
      responseWriter.writeRejectionOnCommand(command, RejectionType.INVALID_STATE, e.getMessage());
      return ProcessingError.EXPECTED_ERROR;
    }
<<<<<<< HEAD
    if (error instanceof final ElementWithIncidentException e) {
=======
    if (error instanceof final IncorrectMappingException e) {
>>>>>>> f6334a3a
      rejectionWriter.appendRejection(command, RejectionType.INVALID_STATE, e.getMessage());
      responseWriter.writeRejectionOnCommand(command, RejectionType.INVALID_STATE, e.getMessage());
      return ProcessingError.EXPECTED_ERROR;
    }

    return ProcessingError.UNEXPECTED_ERROR;
  }

  private Map<String, String> mapElementIds(
      final List<ProcessInstanceMigrationMappingInstructionValue> mappingInstructions,
      final ElementInstance processInstance,
      final DeployedProcess targetProcessDefinition) {
    final Map<String, String> mappedElementIds =
        mappingInstructions.stream()
            .collect(
                Collectors.toMap(
                    ProcessInstanceMigrationMappingInstructionValue::getSourceElementId,
                    ProcessInstanceMigrationMappingInstructionValue::getTargetElementId));
    // users don't provide a mapping instruction for the bpmn process id
    mappedElementIds.put(
        processInstance.getValue().getBpmnProcessId(),
        BufferUtil.bufferAsString(targetProcessDefinition.getBpmnProcessId()));
    return mappedElementIds;
  }

  private void tryMigrateElementInstance(
      final ElementInstance elementInstance,
      final DeployedProcess processDefinition,
      final Map<String, String> sourceElementIdToTargetElementId) {

    final var elementInstanceRecord = elementInstance.getValue();
    if (UNSUPPORTED_ELEMENT_TYPES.contains(elementInstanceRecord.getBpmnElementType())) {
      throw new UnsupportedElementMigrationException(
          elementInstanceRecord.getProcessInstanceKey(),
          elementInstanceRecord.getElementId(),
          elementInstanceRecord.getBpmnElementType());
    }

    final String targetElementId =
        sourceElementIdToTargetElementId.get(elementInstanceRecord.getElementId());
    if (targetElementId == null) {
      throw new UnmappedActiveElementException(
          elementInstanceRecord.getProcessInstanceKey(), elementInstanceRecord.getElementId());
    }

<<<<<<< HEAD
    final boolean hasIncident =
        incidentState.getProcessInstanceIncidentKey(elementInstance.getKey()) != MISSING_INCIDENT
            || (elementInstance.getJobKey() > -1L
                && incidentState.getJobIncidentKey(elementInstance.getJobKey())
                    != MISSING_INCIDENT);

    if (hasIncident) {
      throw new ElementWithIncidentException(
          elementInstanceRecord.getProcessInstanceKey(), elementInstanceRecord.getElementId());
    }

=======
    final BpmnElementType targetElementType =
        processDefinition.getProcess().getElementById(targetElementId).getElementType();
    if (elementInstanceRecord.getBpmnElementType() != targetElementType) {
      throw new IncorrectMappingException(
          elementInstanceRecord.getProcessInstanceKey(),
          elementInstanceRecord.getElementId(),
          elementInstanceRecord.getBpmnElementType(),
          targetElementId,
          targetElementType);
    }

    eventSubscriptionBehavior.unsubscribeFromEvents(elementInstance.getKey());

>>>>>>> f6334a3a
    stateWriter.appendFollowUpEvent(
        elementInstance.getKey(),
        ProcessInstanceIntent.ELEMENT_MIGRATED,
        elementInstanceRecord
            .setProcessDefinitionKey(processDefinition.getKey())
            .setBpmnProcessId(processDefinition.getBpmnProcessId())
            .setVersion(processDefinition.getVersion())
            .setElementId(targetElementId));

    if (elementInstance.getJobKey() > 0) {
      final var job = jobState.getJob(elementInstance.getJobKey());
      if (job != null) {
        stateWriter.appendFollowUpEvent(
            elementInstance.getJobKey(),
            JobIntent.MIGRATED,
            job.setProcessDefinitionKey(processDefinition.getKey())
                .setProcessDefinitionVersion(processDefinition.getVersion())
                .setBpmnProcessId(processDefinition.getBpmnProcessId())
                .setElementId(targetElementId));
      }
    }

    variableState
        .getVariablesLocal(elementInstance.getKey())
        .forEach(
            variable ->
                stateWriter.appendFollowUpEvent(
                    variable.key(),
                    VariableIntent.MIGRATED,
                    variableRecord
                        .setScopeKey(elementInstance.getKey())
                        .setName(variable.name())
                        .setProcessInstanceKey(elementInstance.getValue().getProcessInstanceKey())
                        .setProcessDefinitionKey(processDefinition.getKey())
                        .setBpmnProcessId(processDefinition.getBpmnProcessId())
                        .setTenantId(elementInstance.getValue().getTenantId())));

    final var targetElement =
        processDefinition
            .getProcess()
            .getElementById(targetElementId, ExecutableCatchEventSupplier.class);
    final var bpmnElementContext = new BpmnElementContextImpl();
    bpmnElementContext.init(
        elementInstance.getKey(), elementInstance.getValue(), elementInstance.getState());
    eventSubscriptionBehavior.subscribeToEvents(targetElement, bpmnElementContext);
  }

  /**
   * Exception that can be thrown during the migration of a process instance, in case the engine
   * attempts to migrate an element which is not supported at this time.
   */
  private static final class UnsupportedElementMigrationException extends RuntimeException {
    UnsupportedElementMigrationException(
        final long processInstanceKey,
        final String elementId,
        final BpmnElementType bpmnElementType) {
      super(
          String.format(
              """
              Expected to migrate process instance '%s' \
              but active element with id '%s' has an unsupported type. \
              The migration of a %s is not supported.""",
              processInstanceKey, elementId, bpmnElementType));
    }
  }

  /**
   * Exception that can be thrown during the migration of a process instance, in case the engine
   * attempts to migrate an element which is not mapped.
   */
  private static final class UnmappedActiveElementException extends RuntimeException {
    UnmappedActiveElementException(final long processInstanceKey, final String elementId) {
      super(
          String.format(
              """
              Expected to migrate process instance '%s' \
              but no mapping instruction defined for active element with id '%s'. \
              Elements cannot be migrated without a mapping.""",
              processInstanceKey, elementId));
    }
  }

  /**
<<<<<<< HEAD
   * Exception that can be thrown during the migration of a process instance, in case the engine
   * attempts to migrate an element that has an incident.
   */
  private static final class ElementWithIncidentException extends RuntimeException {
    ElementWithIncidentException(final long processInstanceKey, final String elementId) {
=======
   * Exception that can be thrown during the migration of a process instance, in case any of the
   * mapping instructions of the command refer to a source and a target element with different
   * element type, or different event type.
   */
  private static final class IncorrectMappingException extends RuntimeException {
    IncorrectMappingException(
        final long processInstanceKey,
        final String elementId,
        final BpmnElementType bpmnElementType,
        final String targetElementId,
        final BpmnElementType targetBpmnElementType) {
>>>>>>> f6334a3a
      super(
          String.format(
              """
              Expected to migrate process instance '%s' \
<<<<<<< HEAD
              but active element with id '%s' has an incident. \
              Elements cannot be migrated with an incident yet. \
              Please retry migration after resolving the incident.""",
              processInstanceKey, elementId));
=======
              but active element with id '%s' and type '%s' is mapped to \
              an element with id '%s' and different type '%s'. \
              Active elements must be mapped to the same type.""",
              processInstanceKey,
              elementId,
              bpmnElementType,
              targetElementId,
              targetBpmnElementType));
>>>>>>> f6334a3a
    }
  }
}<|MERGE_RESOLUTION|>--- conflicted
+++ resolved
@@ -7,15 +7,12 @@
  */
 package io.camunda.zeebe.engine.processing.processinstance;
 
-<<<<<<< HEAD
 import static io.camunda.zeebe.engine.state.immutable.IncidentState.MISSING_INCIDENT;
 
-=======
 import io.camunda.zeebe.engine.processing.bpmn.BpmnElementContextImpl;
 import io.camunda.zeebe.engine.processing.bpmn.behavior.BpmnBehaviors;
 import io.camunda.zeebe.engine.processing.bpmn.behavior.BpmnEventSubscriptionBehavior;
 import io.camunda.zeebe.engine.processing.deployment.model.element.ExecutableCatchEventSupplier;
->>>>>>> f6334a3a
 import io.camunda.zeebe.engine.processing.streamprocessor.TypedRecordProcessor;
 import io.camunda.zeebe.engine.processing.streamprocessor.writers.StateWriter;
 import io.camunda.zeebe.engine.processing.streamprocessor.writers.TypedRejectionWriter;
@@ -72,38 +69,22 @@
   private final ProcessState processState;
   private final JobState jobState;
   private final VariableState variableState;
-<<<<<<< HEAD
   private final IncidentState incidentState;
+  private final BpmnEventSubscriptionBehavior eventSubscriptionBehavior;
 
   public ProcessInstanceMigrationMigrateProcessor(
-      final Writers writers, final ProcessingState processingState) {
+      final Writers writers,
+      final ProcessingState processingState,
+      final BpmnBehaviors bpmnBehaviors) {
     stateWriter = writers.state();
     responseWriter = writers.response();
     rejectionWriter = writers.rejection();
+    eventSubscriptionBehavior = bpmnBehaviors.eventSubscriptionBehavior();
     elementInstanceState = processingState.getElementInstanceState();
     processState = processingState.getProcessState();
     jobState = processingState.getJobState();
     variableState = processingState.getVariableState();
     incidentState = processingState.getIncidentState();
-=======
-  private final BpmnEventSubscriptionBehavior eventSubscriptionBehavior;
-
-  public ProcessInstanceMigrationMigrateProcessor(
-      final Writers writers,
-      final ElementInstanceState elementInstanceState,
-      final ProcessState processState,
-      final JobState jobState,
-      final VariableState variableState,
-      final BpmnBehaviors bpmnBehaviors) {
-    stateWriter = writers.state();
-    responseWriter = writers.response();
-    rejectionWriter = writers.rejection();
-    eventSubscriptionBehavior = bpmnBehaviors.eventSubscriptionBehavior();
-    this.elementInstanceState = elementInstanceState;
-    this.processState = processState;
-    this.jobState = jobState;
-    this.variableState = variableState;
->>>>>>> f6334a3a
   }
 
   @Override
@@ -165,11 +146,12 @@
       responseWriter.writeRejectionOnCommand(command, RejectionType.INVALID_STATE, e.getMessage());
       return ProcessingError.EXPECTED_ERROR;
     }
-<<<<<<< HEAD
+    if (error instanceof final IncorrectMappingException e) {
+      rejectionWriter.appendRejection(command, RejectionType.INVALID_STATE, e.getMessage());
+      responseWriter.writeRejectionOnCommand(command, RejectionType.INVALID_STATE, e.getMessage());
+      return ProcessingError.EXPECTED_ERROR;
+    }
     if (error instanceof final ElementWithIncidentException e) {
-=======
-    if (error instanceof final IncorrectMappingException e) {
->>>>>>> f6334a3a
       rejectionWriter.appendRejection(command, RejectionType.INVALID_STATE, e.getMessage());
       responseWriter.writeRejectionOnCommand(command, RejectionType.INVALID_STATE, e.getMessage());
       return ProcessingError.EXPECTED_ERROR;
@@ -215,7 +197,6 @@
           elementInstanceRecord.getProcessInstanceKey(), elementInstanceRecord.getElementId());
     }
 
-<<<<<<< HEAD
     final boolean hasIncident =
         incidentState.getProcessInstanceIncidentKey(elementInstance.getKey()) != MISSING_INCIDENT
             || (elementInstance.getJobKey() > -1L
@@ -227,7 +208,6 @@
           elementInstanceRecord.getProcessInstanceKey(), elementInstanceRecord.getElementId());
     }
 
-=======
     final BpmnElementType targetElementType =
         processDefinition.getProcess().getElementById(targetElementId).getElementType();
     if (elementInstanceRecord.getBpmnElementType() != targetElementType) {
@@ -241,7 +221,6 @@
 
     eventSubscriptionBehavior.unsubscribeFromEvents(elementInstance.getKey());
 
->>>>>>> f6334a3a
     stateWriter.appendFollowUpEvent(
         elementInstance.getKey(),
         ProcessInstanceIntent.ELEMENT_MIGRATED,
@@ -325,13 +304,6 @@
   }
 
   /**
-<<<<<<< HEAD
-   * Exception that can be thrown during the migration of a process instance, in case the engine
-   * attempts to migrate an element that has an incident.
-   */
-  private static final class ElementWithIncidentException extends RuntimeException {
-    ElementWithIncidentException(final long processInstanceKey, final String elementId) {
-=======
    * Exception that can be thrown during the migration of a process instance, in case any of the
    * mapping instructions of the command refer to a source and a target element with different
    * element type, or different event type.
@@ -343,17 +315,10 @@
         final BpmnElementType bpmnElementType,
         final String targetElementId,
         final BpmnElementType targetBpmnElementType) {
->>>>>>> f6334a3a
       super(
           String.format(
               """
               Expected to migrate process instance '%s' \
-<<<<<<< HEAD
-              but active element with id '%s' has an incident. \
-              Elements cannot be migrated with an incident yet. \
-              Please retry migration after resolving the incident.""",
-              processInstanceKey, elementId));
-=======
               but active element with id '%s' and type '%s' is mapped to \
               an element with id '%s' and different type '%s'. \
               Active elements must be mapped to the same type.""",
@@ -362,7 +327,23 @@
               bpmnElementType,
               targetElementId,
               targetBpmnElementType));
->>>>>>> f6334a3a
+    }
+  }
+
+  /**
+   * Exception that can be thrown during the migration of a process instance, in case the engine
+   * attempts to migrate an element that has an incident.
+   */
+  private static final class ElementWithIncidentException extends RuntimeException {
+    ElementWithIncidentException(final long processInstanceKey, final String elementId) {
+      super(
+          String.format(
+              """
+              Expected to migrate process instance '%s' \
+              but active element with id '%s' has an incident. \
+              Elements cannot be migrated with an incident yet. \
+              Please retry migration after resolving the incident.""",
+              processInstanceKey, elementId));
     }
   }
 }