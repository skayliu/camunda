--- conflicted
+++ resolved
@@ -106,13 +106,6 @@
     registry.add(TasklistProperties.PREFIX + ".importer.startLoadingDataOnStartup", () -> false);
     registry.add(TasklistProperties.PREFIX + ".archiver.rolloverEnabled", () -> false);
     registry.add(TasklistProperties.PREFIX + "importer.jobType", () -> "testJobType");
-<<<<<<< HEAD
-    registry.add("graphql.servlet.exception-handlers-enabled", () -> true);
-    registry.add(
-        "management.endpoints.web.exposure.include", () -> "info,prometheus,loggers,usage-metrics");
-    registry.add("server.servlet.session.cookie.name", () -> TasklistURIs.COOKIE_JSESSIONID);
-=======
->>>>>>> 9b9b8092
     registry.add(
         "camunda.tasklist.multiTenancy.enabled", () -> String.valueOf(multiTenancyEnabled));
   }
