--- conflicted
+++ resolved
@@ -30,12 +30,6 @@
       TasklistProperties.PREFIX + ".importer.startLoadingDataOnStartup = false",
       TasklistProperties.PREFIX + ".archiver.rolloverEnabled = false",
       TasklistProperties.PREFIX + "importer.jobType = testJobType",
-<<<<<<< HEAD
-      "graphql.servlet.exception-handlers-enabled = true",
-      "management.endpoints.web.exposure.include = info,prometheus,loggers,usage-metrics",
-      "server.servlet.session.cookie.name = " + TasklistURIs.COOKIE_JSESSIONID
-=======
->>>>>>> 9b9b8092
     },
     webEnvironment = SpringBootTest.WebEnvironment.RANDOM_PORT)
 @ActiveProfiles({"tasklist", "test"})
