/*
 * Copyright Camunda Services GmbH and/or licensed to Camunda Services GmbH under
 * one or more contributor license agreements. See the NOTICE file distributed
 * with this work for additional information regarding copyright ownership.
 * Licensed under the Camunda License 1.0. You may not use this file
 * except in compliance with the Camunda License 1.0.
 */
package io.camunda.application;

import io.camunda.application.initializers.DefaultAuthenticationInitializer;
import io.camunda.application.initializers.WebappsConfigurationInitializer;
import io.camunda.application.listeners.ApplicationErrorListener;
<<<<<<< HEAD
import io.camunda.license.LicenseCache;
=======
import io.camunda.commons.CommonsModuleConfiguration;
>>>>>>> 733c791a
import io.camunda.operate.OperateModuleConfiguration;
import io.camunda.webapps.WebappsModuleConfiguration;
import java.util.HashMap;
import java.util.Map;
import org.springframework.boot.SpringBootConfiguration;

@SpringBootConfiguration(proxyBeanMethods = false)
public class StandaloneOperate {

  public static final String OPERATE_STATIC_RESOURCES_LOCATION =
      "classpath:/META-INF/resources/operate/";

  public static void main(final String[] args) {
    // To ensure that debug logging performed using java.util.logging is routed into Log4j 2
    MainSupport.putSystemPropertyIfAbsent(
        "java.util.logging.manager", "org.apache.logging.log4j.jul.LogManager");
    // Workaround for https://github.com/spring-projects/spring-boot/issues/26627
    MainSupport.putSystemPropertyIfAbsent(
        "spring.config.location",
        "optional:classpath:/,optional:classpath:/config/,optional:file:./,optional:file:./config/");

    // show Operate banner
    MainSupport.putSystemPropertyIfAbsent(
        "spring.banner.location", "classpath:/operate-banner.txt");

    final var standaloneOperateApplication =
        MainSupport.createDefaultApplicationBuilder()
<<<<<<< HEAD
            .sources(OperateModuleConfiguration.class, LicenseCache.class)
=======
            .sources(
                CommonsModuleConfiguration.class,
                OperateModuleConfiguration.class,
                WebappsModuleConfiguration.class)
>>>>>>> 733c791a
            .profiles(Profile.OPERATE.getId(), Profile.STANDALONE.getId())
            .addCommandLineProperties(true)
            .properties(getDefaultProperties())
            .initializers(
                new DefaultAuthenticationInitializer(), new WebappsConfigurationInitializer())
            .listeners(new ApplicationErrorListener())
            .build(args);

    standaloneOperateApplication.run(args);
  }

  private static Map<String, Object> getDefaultProperties() {
    final Map<String, Object> defaultsProperties = new HashMap<>();
    defaultsProperties.putAll(getManagementProperties());
    return defaultsProperties;
  }

  public static Map<String, Object> getManagementProperties() {
    return Map.of(
        // disable default health indicators:
        // https://docs.spring.io/spring-boot/docs/current/reference/html/production-ready-features.html#production-ready-health-indicators
        "management.health.defaults.enabled", "false",

        // enable Kubernetes health groups:
        // https://docs.spring.io/spring-boot/docs/current/reference/html/production-ready-features.html#production-ready-kubernetes-probes
        "management.endpoint.health.probes.enabled", "true",

        // enable health check and metrics endpoints
        "management.endpoints.web.exposure.include",
            "health, prometheus, loggers, usage-metrics, backups",

        // add custom check to standard readiness check
        "management.endpoint.health.group.readiness.include", "readinessState,indicesCheck");
  }
}<|MERGE_RESOLUTION|>--- conflicted
+++ resolved
@@ -10,11 +10,7 @@
 import io.camunda.application.initializers.DefaultAuthenticationInitializer;
 import io.camunda.application.initializers.WebappsConfigurationInitializer;
 import io.camunda.application.listeners.ApplicationErrorListener;
-<<<<<<< HEAD
-import io.camunda.license.LicenseCache;
-=======
 import io.camunda.commons.CommonsModuleConfiguration;
->>>>>>> 733c791a
 import io.camunda.operate.OperateModuleConfiguration;
 import io.camunda.webapps.WebappsModuleConfiguration;
 import java.util.HashMap;
@@ -42,14 +38,10 @@
 
     final var standaloneOperateApplication =
         MainSupport.createDefaultApplicationBuilder()
-<<<<<<< HEAD
-            .sources(OperateModuleConfiguration.class, LicenseCache.class)
-=======
             .sources(
                 CommonsModuleConfiguration.class,
                 OperateModuleConfiguration.class,
                 WebappsModuleConfiguration.class)
->>>>>>> 733c791a
             .profiles(Profile.OPERATE.getId(), Profile.STANDALONE.getId())
             .addCommandLineProperties(true)
             .properties(getDefaultProperties())
